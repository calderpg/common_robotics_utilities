--- conflicted
+++ resolved
@@ -32,11 +32,6 @@
   std::vector<int64_t> child_indices_;
   int64_t parent_index_ = -1;
 
-<<<<<<< HEAD
-  uint64_t SerializeSelf(
-      std::vector<uint8_t>& buffer,
-      const serialization::Serializer<StateType>& value_serializer) const
-=======
 public:
   EIGEN_MAKE_ALIGNED_OPERATOR_NEW
 
@@ -44,7 +39,6 @@
       const SimpleRRTPlannerState<StateType>& state,
       std::vector<uint8_t>& buffer,
       const serialization::Serializer<StateType>& value_serializer)
->>>>>>> 7fcbb252
   {
     const uint64_t start_buffer_size = buffer.size();
     // Serialize the value
@@ -90,48 +84,10 @@
         bytes_read);
   }
 
-<<<<<<< HEAD
-public:
-  EIGEN_MAKE_ALIGNED_OPERATOR_NEW
-
-  static uint64_t Serialize(
-      const SimpleRRTPlannerState<StateType>& state,
-      std::vector<uint8_t>& buffer,
-      const serialization::Serializer<StateType>& value_serializer)
-  {
-    return state.SerializeSelf(buffer, value_serializer);
-  }
-
-  static serialization::Deserialized<SimpleRRTPlannerState<StateType>>
-  Deserialize(
-      const std::vector<uint8_t>& buffer, const uint64_t starting_offset,
-      const serialization::Deserializer<StateType>& value_deserializer)
-  {
-    SimpleRRTPlannerState<StateType> temp_state;
-    const uint64_t bytes_read = temp_state.DeserializeSelf(
-        buffer, starting_offset, value_deserializer);
-    return serialization::MakeDeserialized(temp_state, bytes_read);
-  }
-
-  SimpleRRTPlannerState() : parent_index_(-1), initialized_(false) {}
-
-=======
->>>>>>> 7fcbb252
   SimpleRRTPlannerState(const StateType& value,
                         const int64_t parent_index,
                         const std::vector<int64_t>& child_indices)
       : value_(value), child_indices_(child_indices),
-<<<<<<< HEAD
-        parent_index_(parent_index), initialized_(true) {}
-
-  SimpleRRTPlannerState(const StateType& value, const int64_t parent_index)
-      : value_(value), parent_index_(parent_index), initialized_(true) {}
-
-  explicit SimpleRRTPlannerState(const StateType& value)
-      : value_(value), parent_index_(-1), initialized_(true) {}
-
-  bool IsInitialized() const { return initialized_; }
-=======
         parent_index_(parent_index) {}
 
   SimpleRRTPlannerState(const StateType& value, const int64_t parent_index)
@@ -139,7 +95,6 @@
 
   explicit SimpleRRTPlannerState(const StateType& value)
       : value_(value), parent_index_(-1) {}
->>>>>>> 7fcbb252
 
   const StateType& GetValueImmutable() const { return value_; }
 
